--- conflicted
+++ resolved
@@ -182,16 +182,14 @@
 
     /// Include the `view_image` tool that lets the agent attach a local image path to context.
     pub include_view_image_tool: bool,
-<<<<<<< HEAD
 
     /// The active profile name used to derive this `Config` (if any).
     pub active_profile: Option<String>,
-=======
+
     /// When true, disables burst-paste detection for typed input entirely.
     /// All characters are inserted as they are received, and no buffering
     /// or placeholder replacement will occur for fast keypress bursts.
     pub disable_paste_burst: bool,
->>>>>>> 7eee69d8
 }
 
 impl Config {
@@ -817,11 +815,8 @@
                 .experimental_use_exec_command_tool
                 .unwrap_or(false),
             include_view_image_tool,
-<<<<<<< HEAD
             active_profile: active_profile_name,
-=======
             disable_paste_burst: cfg.disable_paste_burst.unwrap_or(false),
->>>>>>> 7eee69d8
         };
         Ok(config)
     }
@@ -1191,11 +1186,8 @@
                 preferred_auth_method: AuthMode::ChatGPT,
                 use_experimental_streamable_shell_tool: false,
                 include_view_image_tool: true,
-<<<<<<< HEAD
                 active_profile: Some("o3".to_string()),
-=======
                 disable_paste_burst: false,
->>>>>>> 7eee69d8
             },
             o3_profile_config
         );
@@ -1253,11 +1245,8 @@
             preferred_auth_method: AuthMode::ChatGPT,
             use_experimental_streamable_shell_tool: false,
             include_view_image_tool: true,
-<<<<<<< HEAD
             active_profile: Some("gpt3".to_string()),
-=======
             disable_paste_burst: false,
->>>>>>> 7eee69d8
         };
 
         assert_eq!(expected_gpt3_profile_config, gpt3_profile_config);
@@ -1330,11 +1319,8 @@
             preferred_auth_method: AuthMode::ChatGPT,
             use_experimental_streamable_shell_tool: false,
             include_view_image_tool: true,
-<<<<<<< HEAD
             active_profile: Some("zdr".to_string()),
-=======
             disable_paste_burst: false,
->>>>>>> 7eee69d8
         };
 
         assert_eq!(expected_zdr_profile_config, zdr_profile_config);
