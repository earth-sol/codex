--- conflicted
+++ resolved
@@ -45,12 +45,9 @@
     Reasoning {
         id: String,
         summary: Vec<ReasoningItemReasoningSummary>,
-<<<<<<< HEAD
         #[serde(default)]
         content: Vec<ReasoningItemContent>,
-=======
         encrypted_content: Option<String>,
->>>>>>> d8627069
     },
     LocalShellCall {
         /// Set when using the chat completions API.
