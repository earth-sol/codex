use codex_core::protocol::TokenUsage;
use crossterm::event::KeyCode;
use crossterm::event::KeyEvent;
use crossterm::event::KeyModifiers;
use ratatui::buffer::Buffer;
use ratatui::layout::Constraint;
use ratatui::layout::Layout;
use ratatui::layout::Margin;
use ratatui::layout::Rect;
use ratatui::style::Color;
use ratatui::style::Modifier;
use ratatui::style::Style;
use ratatui::style::Styled;
use ratatui::style::Stylize;
use ratatui::text::Line;
use ratatui::text::Span;
use ratatui::widgets::Block;
use ratatui::widgets::BorderType;
use ratatui::widgets::Borders;
use ratatui::widgets::StatefulWidgetRef;
use ratatui::widgets::WidgetRef;

use super::chat_composer_history::ChatComposerHistory;
use super::command_popup::CommandPopup;
use super::file_search_popup::FileSearchPopup;

use crate::app_event::AppEvent;
use crate::app_event_sender::AppEventSender;
use crate::bottom_pane::textarea::TextArea;
use crate::bottom_pane::textarea::TextAreaState;
use codex_file_search::FileMatch;
<<<<<<< HEAD
use std::path::Path;
=======
use std::cell::RefCell;
>>>>>>> e87974ae

const BASE_PLACEHOLDER_TEXT: &str = "Ask Codex to do anything";
/// If the pasted content exceeds this number of characters, replace it with a
/// placeholder in the UI.
const LARGE_PASTE_CHAR_THRESHOLD: usize = 1000;

/// Result returned when the user interacts with the text area.
pub enum InputResult {
    Submitted(String),
    None,
}

struct TokenUsageInfo {
    total_token_usage: TokenUsage,
    last_token_usage: TokenUsage,
    model_context_window: Option<u64>,
}

pub(crate) struct ChatComposer {
    textarea: TextArea,
    textarea_state: RefCell<TextAreaState>,
    active_popup: ActivePopup,
    app_event_tx: AppEventSender,
    history: ChatComposerHistory,
    ctrl_c_quit_hint: bool,
    use_shift_enter_hint: bool,
    dismissed_file_popup_token: Option<String>,
    current_file_query: Option<String>,
    pending_pastes: Vec<(String, String)>,
<<<<<<< HEAD
    attached_images: Vec<(String, std::path::PathBuf)>,
    recent_submission_images: Vec<std::path::PathBuf>,
    /// When true we are in an explicit file search session initiated via @file.
    file_search_mode: bool,
=======
    token_usage_info: Option<TokenUsageInfo>,
    has_focus: bool,
>>>>>>> e87974ae
}

/// Popup state – at most one can be visible at any time.
enum ActivePopup {
    None,
    Slash(CommandPopup),
    File(FileSearchPopup),
}

impl ChatComposer {
    pub fn new(
        has_input_focus: bool,
        app_event_tx: AppEventSender,
        enhanced_keys_supported: bool,
    ) -> Self {
        let use_shift_enter_hint = enhanced_keys_supported;

        Self {
            textarea: TextArea::new(),
            textarea_state: RefCell::new(TextAreaState::default()),
            active_popup: ActivePopup::None,
            app_event_tx,
            history: ChatComposerHistory::new(),
            ctrl_c_quit_hint: false,
            use_shift_enter_hint,
            dismissed_file_popup_token: None,
            current_file_query: None,
            pending_pastes: Vec::new(),
<<<<<<< HEAD
            attached_images: Vec::new(),
            recent_submission_images: Vec::new(),
            file_search_mode: false,
        };
        this.update_border(has_input_focus);
        this
=======
            token_usage_info: None,
            has_focus: has_input_focus,
        }
>>>>>>> e87974ae
    }

    pub fn desired_height(&self, width: u16) -> u16 {
        self.textarea.desired_height(width - 1)
            + match &self.active_popup {
                ActivePopup::None => 1u16,
                ActivePopup::Slash(c) => c.calculate_required_height(),
                ActivePopup::File(c) => c.calculate_required_height(),
            }
    }

    pub fn cursor_pos(&self, area: Rect) -> Option<(u16, u16)> {
        let popup_height = match &self.active_popup {
            ActivePopup::Command(popup) => popup.calculate_required_height(),
            ActivePopup::File(popup) => popup.calculate_required_height(),
            ActivePopup::None => 1,
        };
        let [textarea_rect, _] =
            Layout::vertical([Constraint::Min(0), Constraint::Max(popup_height)]).areas(area);
        let mut textarea_rect = textarea_rect;
        textarea_rect.width = textarea_rect.width.saturating_sub(1);
        textarea_rect.x += 1;
        let state = self.textarea_state.borrow();
        self.textarea.cursor_pos_with_state(textarea_rect, &state)
    }

    /// Returns true if the composer currently contains no user input.
    pub(crate) fn is_empty(&self) -> bool {
        self.textarea.is_empty()
    }

    /// Update the cached *context-left* percentage and refresh the placeholder
    /// text. The UI relies on the placeholder to convey the remaining
    /// context when the composer is empty.
    pub(crate) fn set_token_usage(
        &mut self,
        total_token_usage: TokenUsage,
        last_token_usage: TokenUsage,
        model_context_window: Option<u64>,
    ) {
        self.token_usage_info = Some(TokenUsageInfo {
            total_token_usage,
            last_token_usage,
            model_context_window,
        });
    }

    /// Record the history metadata advertised by `SessionConfiguredEvent` so
    /// that the composer can navigate cross-session history.
    pub(crate) fn set_history_metadata(&mut self, log_id: u64, entry_count: usize) {
        self.history.set_metadata(log_id, entry_count);
    }

    /// Integrate an asynchronous response to an on-demand history lookup. If
    /// the entry is present and the offset matches the current cursor we
    /// immediately populate the textarea.
    pub(crate) fn on_history_entry_response(
        &mut self,
        log_id: u64,
        offset: usize,
        entry: Option<String>,
    ) -> bool {
        let Some(text) = self.history.on_entry_response(log_id, offset, entry) else {
            return false;
        };
        self.textarea.set_text(&text);
        self.textarea.set_cursor(0);
        true
    }

    pub fn handle_paste(&mut self, pasted: String) -> bool {
        let char_count = pasted.chars().count();
        if char_count > LARGE_PASTE_CHAR_THRESHOLD {
            let placeholder = format!("[Pasted Content {char_count} chars]");
            self.textarea.insert_str(&placeholder);
            self.pending_pastes.push((placeholder, pasted));
        } else {
            self.textarea.insert_str(&pasted);
        }
        self.sync_slash_command_popup();
        self.sync_file_search_popup();
        true
    }

    pub fn attach_image(
        &mut self,
        path: std::path::PathBuf,
        width: u32,
        height: u32,
        format_label: &str,
    ) -> bool {
        let placeholder = format!("[image {width}x{height} {format_label}]");
        self.textarea.insert_str(&placeholder);
        self.attached_images.push((placeholder, path));
        true
    }

    pub fn take_recent_submission_images(&mut self) -> Vec<std::path::PathBuf> {
        std::mem::take(&mut self.recent_submission_images)
    }

    /// Integrate results from an asynchronous file search.
    pub(crate) fn on_file_search_result(&mut self, query: String, matches: Vec<FileMatch>) {
        // Only apply if user is still editing a token starting with `query`.
        let current_opt = Self::current_at_token(&self.textarea);
        let Some(current_token) = current_opt else {
            return;
        };

        if !current_token.starts_with(&query) {
            return;
        }

        if let ActivePopup::File(popup) = &mut self.active_popup {
            popup.set_matches(&query, matches);
        }
    }

    pub fn set_ctrl_c_quit_hint(&mut self, show: bool, has_focus: bool) {
        self.ctrl_c_quit_hint = show;
        self.set_has_focus(has_focus);
    }

    /// Handle a key event coming from the main UI.
    pub fn handle_key_event(&mut self, key_event: KeyEvent) -> (InputResult, bool) {
        let result = match &mut self.active_popup {
            ActivePopup::Slash(_) => self.handle_key_event_with_slash_popup(key_event),
            ActivePopup::File(_) => self.handle_key_event_with_file_popup(key_event),
            ActivePopup::None => self.handle_key_event_without_popup(key_event),
        };

        // Update (or hide/show) popup after processing the key.
        self.sync_slash_command_popup();
        if matches!(self.active_popup, ActivePopup::Slash(_)) {
            self.dismissed_file_popup_token = None;
        } else {
            self.sync_file_search_popup();
        }

        result
    }

    /// Handle key event when the slash-command popup is visible.
    fn handle_key_event_with_slash_popup(&mut self, key_event: KeyEvent) -> (InputResult, bool) {
        let ActivePopup::Slash(popup) = &mut self.active_popup else {
            unreachable!();
        };

        match key_event {
            KeyEvent {
                code: KeyCode::Up, ..
            } => {
                popup.move_up();
                (InputResult::None, true)
            }
            KeyEvent {
                code: KeyCode::Down,
                ..
            } => {
                popup.move_down();
                (InputResult::None, true)
            }
            KeyEvent {
                code: KeyCode::Tab, ..
            } => {
                if let Some(cmd) = popup.selected_command() {
                    let first_line = self.textarea.text().lines().next().unwrap_or("");

                    let starts_with_cmd = first_line
                        .trim_start()
                        .starts_with(&format!("/{}", cmd.command()));

                    if !starts_with_cmd {
                        self.textarea.set_text(&format!("/{} ", cmd.command()));
                    }
                }
                (InputResult::None, true)
            }
            KeyEvent {
                code: KeyCode::Enter,
                modifiers: KeyModifiers::NONE,
                ..
            } => {
                if let Some(cmd) = popup.selected_command() {
                    // Send command to the app layer.
                    self.app_event_tx.send(AppEvent::DispatchCommand(*cmd));

                    // Clear textarea so no residual text remains.
                    self.textarea.set_text("");

                    // Hide popup since the command has been dispatched.
                    self.active_popup = ActivePopup::None;
                    return (InputResult::None, true);
                }
                // Fallback to default newline handling if no command selected.
                self.handle_key_event_without_popup(key_event)
            }
            input => self.handle_input_basic(input),
        }
    }

    /// Handle key events when file search popup is visible.
    fn handle_key_event_with_file_popup(&mut self, key_event: KeyEvent) -> (InputResult, bool) {
        let ActivePopup::File(popup) = &mut self.active_popup else {
            unreachable!();
        };

        match key_event {
            KeyEvent {
                code: KeyCode::Up, ..
            } => {
                popup.move_up();
                (InputResult::None, true)
            }
            KeyEvent {
                code: KeyCode::Down,
                ..
            } => {
                popup.move_down();
                (InputResult::None, true)
            }
            KeyEvent {
                code: KeyCode::Esc, ..
            } => {
                // Hide popup without modifying text, remember token to avoid immediate reopen.
                if let Some(tok) = Self::current_at_token(&self.textarea) {
                    self.dismissed_file_popup_token = Some(tok.to_string());
                }
                self.active_popup = ActivePopup::None;
                self.file_search_mode = false; // end session
                (InputResult::None, true)
            }
            KeyEvent {
                code: KeyCode::Tab, ..
            }
            | KeyEvent {
                code: KeyCode::Enter,
                modifiers: KeyModifiers::NONE,
                ..
            } => {
                if let Some(sel) = popup.selected_match() {
                    let sel_path = sel.to_string();
                    // If selected path looks like an image (png/jpeg), attach as image instead of inserting text.
                    let is_image = {
                        let lower = sel_path.to_ascii_lowercase();
                        lower.ends_with(".png")
                            || lower.ends_with(".jpg")
                            || lower.ends_with(".jpeg")
                    };
                    if is_image {
                        // Determine dimensions; if that fails fall back to normal path insertion.
                        let path_buf = std::path::PathBuf::from(&sel_path);
                        match image::image_dimensions(&path_buf) {
                            Ok((w, h)) => {
                                // Remove the current @token (mirror logic from insert_selected_path without inserting text)
                                let (row, col) = self.textarea.cursor();
                                let mut lines: Vec<String> = self.textarea.lines().to_vec();
                                if let Some(line) = lines.get_mut(row) {
                                    let cursor_byte_offset = cursor_byte_offset(line, col);
                                    if let Some((start, end)) =
                                        at_token_bounds(line, cursor_byte_offset, true)
                                    {
                                        let mut new_line =
                                            String::with_capacity(line.len() - (end - start));
                                        new_line.push_str(&line[..start]);
                                        new_line.push_str(&line[end..]);
                                        *line = new_line;
                                        let new_text = lines.join("\n");
                                        self.textarea.select_all();
                                        self.textarea.cut();
                                        let _ = self.textarea.insert_str(new_text);
                                    }
                                }
                                let format_label = match Path::new(&sel_path)
                                    .extension()
                                    .and_then(|e| e.to_str())
                                    .map(|s| s.to_ascii_lowercase())
                                {
                                    Some(ext) if ext == "png" => "PNG",
                                    Some(ext) if ext == "jpg" || ext == "jpeg" => "JPEG",
                                    _ => "IMG",
                                };
                                self.app_event_tx.send(AppEvent::AttachImage {
                                    path: path_buf.clone(),
                                    width: w,
                                    height: h,
                                    format_label,
                                });
                                tracing::info!(
                                    "file_search_image selected path={:?} width={} height={} format={}",
                                    path_buf,
                                    w,
                                    h,
                                    format_label
                                );
                                // Optionally add a trailing space to keep typing fluid.
                                let _ = self.textarea.insert_str(" ");
                            }
                            Err(_) => {
                                // Fallback to plain path insertion if metadata read fails.
                                self.insert_selected_path(&sel_path);
                            }
                        }
                    } else {
                        // Non-image: original behavior.
                        self.insert_selected_path(&sel_path);
                    }
                    self.active_popup = ActivePopup::None;
                    self.file_search_mode = false; // end session on selection
                    return (InputResult::None, true);
                }
                (InputResult::None, false)
            }
            input => self.handle_input_basic(input),
        }
    }

    /// Extract the `@token` that the cursor is currently positioned on, if any.
    ///
    /// The returned string **does not** include the leading `@`.
    ///
    /// Behavior:
    /// - The cursor may be anywhere *inside* the token (including on the
    ///   leading `@`). It does **not** need to be at the end of the line.
    /// - A token is delimited by ASCII whitespace (space, tab, newline).
<<<<<<< HEAD
    /// - If the token under the cursor starts with `@` and contains at least
    ///   one additional character, that token (without `@`) is returned.
    fn current_at_token(textarea: &tui_textarea::TextArea) -> Option<String> {
        let (row, col) = textarea.cursor();
        let line = textarea.lines().get(row)?.as_str();
        let cursor_byte_offset = cursor_byte_offset(line, col);
        let (start, end) = at_token_bounds(line, cursor_byte_offset, false)?;
        Some(line[start + 1..end].to_string())
    }

    /// Similar to `current_at_token` but returns Some("") if cursor is on a bare '@' token (no body yet).
    fn current_at_token_allow_empty(textarea: &tui_textarea::TextArea) -> Option<String> {
        let (row, col) = textarea.cursor();
        let line = textarea.lines().get(row)?.as_str();
        let cursor_byte_offset = cursor_byte_offset(line, col);
        let (start, end) = at_token_bounds(line, cursor_byte_offset, true)?;
        Some(line[start + 1..end].to_string()) // body may be empty
=======
    /// - If the token under the cursor starts with `@`, that token is
    ///   returned without the leading `@`. This includes the case where the
    ///   token is just "@" (empty query), which is used to trigger a UI hint
    fn current_at_token(textarea: &TextArea) -> Option<String> {
        let cursor_offset = textarea.cursor();
        let text = textarea.text();

        // Adjust the provided byte offset to the nearest valid char boundary at or before it.
        let mut safe_cursor = cursor_offset.min(text.len());
        // If we're not on a char boundary, move back to the start of the current char.
        if safe_cursor < text.len() && !text.is_char_boundary(safe_cursor) {
            // Find the last valid boundary <= cursor_offset.
            safe_cursor = text
                .char_indices()
                .map(|(i, _)| i)
                .take_while(|&i| i <= cursor_offset)
                .last()
                .unwrap_or(0);
        }

        // Split the line around the (now safe) cursor position.
        let before_cursor = &text[..safe_cursor];
        let after_cursor = &text[safe_cursor..];

        // Detect whether we're on whitespace at the cursor boundary.
        let at_whitespace = if safe_cursor < text.len() {
            text[safe_cursor..]
                .chars()
                .next()
                .map(|c| c.is_whitespace())
                .unwrap_or(false)
        } else {
            false
        };

        // Left candidate: token containing the cursor position.
        let start_left = before_cursor
            .char_indices()
            .rfind(|(_, c)| c.is_whitespace())
            .map(|(idx, c)| idx + c.len_utf8())
            .unwrap_or(0);
        let end_left_rel = after_cursor
            .char_indices()
            .find(|(_, c)| c.is_whitespace())
            .map(|(idx, _)| idx)
            .unwrap_or(after_cursor.len());
        let end_left = safe_cursor + end_left_rel;
        let token_left = if start_left < end_left {
            Some(&text[start_left..end_left])
        } else {
            None
        };

        // Right candidate: token immediately after any whitespace from the cursor.
        let ws_len_right: usize = after_cursor
            .chars()
            .take_while(|c| c.is_whitespace())
            .map(|c| c.len_utf8())
            .sum();
        let start_right = safe_cursor + ws_len_right;
        let end_right_rel = text[start_right..]
            .char_indices()
            .find(|(_, c)| c.is_whitespace())
            .map(|(idx, _)| idx)
            .unwrap_or(text.len() - start_right);
        let end_right = start_right + end_right_rel;
        let token_right = if start_right < end_right {
            Some(&text[start_right..end_right])
        } else {
            None
        };

        let left_at = token_left
            .filter(|t| t.starts_with('@'))
            .map(|t| t[1..].to_string());
        let right_at = token_right
            .filter(|t| t.starts_with('@'))
            .map(|t| t[1..].to_string());

        if at_whitespace {
            if right_at.is_some() {
                return right_at;
            }
            if token_left.is_some_and(|t| t == "@") {
                return None;
            }
            return left_at;
        }
        if after_cursor.starts_with('@') {
            return right_at.or(left_at);
        }
        left_at.or(right_at)
>>>>>>> e87974ae
    }

    /// Replace the active `@token` (the one under the cursor) with `path`.
    /// Mirrors legacy logic using new shared helpers.
    fn insert_selected_path(&mut self, path: &str) {
<<<<<<< HEAD
        let (row, col) = self.textarea.cursor();
        let mut lines: Vec<String> = self.textarea.lines().to_vec();
        if let Some(line) = lines.get_mut(row) {
            let cursor_byte_offset = cursor_byte_offset(line, col);
            if let Some((start, end)) = token_bounds(line, cursor_byte_offset) {
                let mut new_line =
                    String::with_capacity(line.len() - (end - start) + path.len() + 1);
                new_line.push_str(&line[..start]);
                new_line.push_str(path);
                new_line.push(' ');
                new_line.push_str(&line[end..]);
                *line = new_line;
                let new_text = lines.join("\n");
                self.textarea.select_all();
                self.textarea.cut();
                let _ = self.textarea.insert_str(new_text);
            }
        }
=======
        let cursor_offset = self.textarea.cursor();
        let text = self.textarea.text();

        let before_cursor = &text[..cursor_offset];
        let after_cursor = &text[cursor_offset..];

        // Determine token boundaries.
        let start_idx = before_cursor
            .char_indices()
            .rfind(|(_, c)| c.is_whitespace())
            .map(|(idx, c)| idx + c.len_utf8())
            .unwrap_or(0);

        let end_rel_idx = after_cursor
            .char_indices()
            .find(|(_, c)| c.is_whitespace())
            .map(|(idx, _)| idx)
            .unwrap_or(after_cursor.len());
        let end_idx = cursor_offset + end_rel_idx;

        // Replace the slice `[start_idx, end_idx)` with the chosen path and a trailing space.
        let mut new_text =
            String::with_capacity(text.len() - (end_idx - start_idx) + path.len() + 1);
        new_text.push_str(&text[..start_idx]);
        new_text.push_str(path);
        new_text.push(' ');
        new_text.push_str(&text[end_idx..]);

        self.textarea.set_text(&new_text);
        let new_cursor = start_idx.saturating_add(path.len()).saturating_add(1);
        self.textarea.set_cursor(new_cursor);
>>>>>>> e87974ae
    }

    /// Handle key event when no popup is visible.
    fn handle_key_event_without_popup(&mut self, key_event: KeyEvent) -> (InputResult, bool) {
        match key_event {
            // -------------------------------------------------------------
            // History navigation (Up / Down) – only when the composer is not
            // empty or when the cursor is at the correct position, to avoid
            // interfering with normal cursor movement.
            // -------------------------------------------------------------
            KeyEvent {
                code: KeyCode::Up | KeyCode::Down,
                ..
            } => {
                if self
                    .history
                    .should_handle_navigation(self.textarea.text(), self.textarea.cursor())
                {
                    let replace_text = match key_event.code {
                        KeyCode::Up => self.history.navigate_up(&self.app_event_tx),
                        KeyCode::Down => self.history.navigate_down(&self.app_event_tx),
                        _ => unreachable!(),
                    };
                    if let Some(text) = replace_text {
                        self.textarea.set_text(&text);
                        self.textarea.set_cursor(0);
                        return (InputResult::None, true);
                    }
                }
                self.handle_input_basic(key_event)
            }
            KeyEvent {
                code: KeyCode::Enter,
                modifiers: KeyModifiers::NONE,
                ..
            } => {
                let mut text = self.textarea.text().to_string();
                self.textarea.set_text("");

                // Replace all pending pastes in the text
                for (placeholder, actual) in &self.pending_pastes {
                    if text.contains(placeholder) {
                        text = text.replace(placeholder, actual);
                    }
                }
                self.pending_pastes.clear();

                // If removing all image placeholders leaves only whitespace, treat as empty (no submission).
                let mut content_without_images = text.clone();
                for (placeholder, _) in &self.attached_images {
                    content_without_images = content_without_images.replace(placeholder, "");
                }
                if content_without_images.trim().is_empty() {
                    return (InputResult::None, true);
                }

                // Consume image placeholders and stage their paths (text now guaranteed non-empty after removal).
                let mut attached_paths = Vec::new();
                for (placeholder, path) in &self.attached_images {
                    if text.contains(placeholder) {
                        text = text.replace(placeholder, "");
                        attached_paths.push(path.clone());
                    }
                }
                if !attached_paths.is_empty() {
                    self.recent_submission_images = attached_paths;
                    text = text.trim().to_string();
                }

                if text.is_empty() {
                    (InputResult::None, true)
                } else {
                    self.history.record_local_submission(&text);
                    self.attached_images.clear();
                    (InputResult::Submitted(text), true)
                }
            }
            input => self.handle_input_basic(input),
        }
    }

    /// Handle generic Input events that modify the textarea content.
    fn handle_input_basic(&mut self, input: KeyEvent) -> (InputResult, bool) {
        // Special handling for backspace on placeholders
        if let KeyEvent {
            code: KeyCode::Backspace,
            ..
        } = input
        {
            // First try image placeholders (any backspace inside one removes it entirely)
            if self.try_remove_image_placeholder_on_backspace() {
                return (InputResult::None, true);
            }
            // Then try pasted-content placeholders (only when at end)
            if self.try_remove_placeholder_at_cursor() {
                return (InputResult::None, true);
            }
        }

        // Normal input handling
        self.textarea.input(input);
        let text_after = self.textarea.text();

        // Start/continue an explicit file-search session when the cursor is on an @token.
        if Self::current_at_token_allow_empty(&self.textarea).is_some() {
            self.file_search_mode = true;
            // Allow popup to show for this token.
            self.dismissed_file_popup_token = None;
        }

        // Check if any placeholders were removed and remove their corresponding pending pastes
        self.pending_pastes
            .retain(|(placeholder, _)| text_after.contains(placeholder));

        (InputResult::None, true)
    }

    /// Attempts to remove a placeholder if the cursor is at the end of one.
    /// Returns true if a placeholder was removed.
    fn try_remove_placeholder_at_cursor(&mut self) -> bool {
        let p = self.textarea.cursor();
        let text = self.textarea.text();

        // Find any placeholder that ends at the cursor position
        let placeholder_to_remove = self.pending_pastes.iter().find_map(|(ph, _)| {
            if p < ph.len() {
                return None;
            }
            let potential_ph_start = p - ph.len();
            if text[potential_ph_start..p] == *ph {
                Some(ph.clone())
            } else {
                None
            }
        });

        if let Some(placeholder) = placeholder_to_remove {
            self.textarea.replace_range(p - placeholder.len()..p, "");
            self.pending_pastes.retain(|(ph, _)| ph != &placeholder);
            true
        } else {
            false
        }
    }

    /// Attempts to remove an attached image placeholder if a backspace occurs *anywhere* inside it.
    /// Returns true if a placeholder + image mapping was removed.
    fn try_remove_image_placeholder_on_backspace(&mut self) -> bool {
        if self.attached_images.is_empty() {
            return false;
        }

        // Materialize full text and compute global cursor + deletion indices.
        let lines: Vec<String> = self.textarea.lines().to_vec();
        let (cursor_row, cursor_col) = self.textarea.cursor();

        // Compute global char index of cursor (in characters, since placeholders are ASCII).
        let mut global_index: usize = 0;
        for (i, line) in lines.iter().enumerate() {
            if i == cursor_row {
                global_index += cursor_col;
                break;
            } else {
                global_index += line.chars().count() + 1; // +1 for the newline that will be joined
            }
        }
        if global_index == 0 {
            return false;
        }
        let deletion_index = global_index - 1; // char that will be removed by backspace

        let text = lines.join("\n");

        // Iterate over attached images; search each placeholder occurrence.
        for idx in 0..self.attached_images.len() {
            let (placeholder, _path) = &self.attached_images[idx];
            let ph_len = placeholder.len();
            let mut search_from = 0;
            while let Some(rel_pos) = text[search_from..].find(placeholder) {
                let ph_start = search_from + rel_pos;
                let ph_end = ph_start + ph_len; // exclusive
                if deletion_index >= ph_start && deletion_index < ph_end {
                    // Deletion inside this placeholder: remove entire placeholder.
                    let mut new_text = String::with_capacity(text.len() - ph_len);
                    new_text.push_str(&text[..ph_start]);
                    new_text.push_str(&text[ph_end..]);

                    // Replace textarea contents.
                    self.textarea.select_all();
                    self.textarea.cut();
                    let _ = self.textarea.insert_str(new_text);

                    // Remove attached image entry.
                    self.attached_images.remove(idx);
                    return true;
                }
                search_from = ph_start + ph_len; // continue searching for additional occurrences
            }
        }
        false
    }

    /// Synchronize `self.command_popup` with the current text in the
    /// textarea. This must be called after every modification that can change
    /// the text so the popup is shown/updated/hidden as appropriate.
<<<<<<< HEAD
    fn sync_slash_command_popup(&mut self) {
        // Inspect only the first line to decide whether to show the popup. In
        // the common case (no leading slash) we avoid copying the entire
        // textarea contents.
        let first_line = self
            .textarea
            .lines()
            .first()
            .map(|s| s.as_str())
            .unwrap_or("");

=======
    fn sync_command_popup(&mut self) {
        let first_line = self.textarea.text().lines().next().unwrap_or("");
>>>>>>> e87974ae
        let input_starts_with_slash = first_line.starts_with('/');
        match &mut self.active_popup {
            ActivePopup::Slash(popup) => {
                if input_starts_with_slash {
                    popup.on_composer_text_change(first_line.to_string());
                } else {
                    self.active_popup = ActivePopup::None;
                }
            }
            _ => {
                if input_starts_with_slash {
                    let mut command_popup = CommandPopup::slash();
                    command_popup.on_composer_text_change(first_line.to_string());
                    self.active_popup = ActivePopup::Slash(command_popup);
                }
            }
        }
    }

    /// Synchronize `self.file_search_popup` with the current text in the textarea.
    /// Note this is only called when self.active_popup is NOT Command.
    fn sync_file_search_popup(&mut self) {
        // Only active during an explicit @file initiated session.
        if !self.file_search_mode {
            return;
        }

        // Determine current query (may be empty if user just selected @file and hasn't typed yet).
        let query_opt = Self::current_at_token_allow_empty(&self.textarea);
        let Some(query) = query_opt else {
            // Token removed – end session.
            self.active_popup = ActivePopup::None;
            self.dismissed_file_popup_token = None;
            self.file_search_mode = false;
            return;
        };

        // If user dismissed popup for this exact query, don't reopen until text changes.
        if self.dismissed_file_popup_token.as_ref() == Some(&query) {
            return;
        }
<<<<<<< HEAD
        // Only trigger a search when query non-empty. (Empty shows an idle popup.)
=======

>>>>>>> e87974ae
        if !query.is_empty() {
            self.app_event_tx
                .send(AppEvent::StartFileSearch(query.clone()));
        }

        match &mut self.active_popup {
            ActivePopup::File(popup) => {
<<<<<<< HEAD
                if !query.is_empty() {
=======
                if query.is_empty() {
                    popup.set_empty_prompt();
                } else {
>>>>>>> e87974ae
                    popup.set_query(&query);
                }
            }
            _ => {
                let mut popup = FileSearchPopup::new();
<<<<<<< HEAD
                if !query.is_empty() {
=======
                if query.is_empty() {
                    popup.set_empty_prompt();
                } else {
>>>>>>> e87974ae
                    popup.set_query(&query);
                }
                self.active_popup = ActivePopup::File(popup);
            }
        }

        self.current_file_query = Some(query);
        self.dismissed_file_popup_token = None;
    }

    fn set_has_focus(&mut self, has_focus: bool) {
        self.has_focus = has_focus;
    }
}

impl WidgetRef for &ChatComposer {
    fn render_ref(&self, area: Rect, buf: &mut Buffer) {
        let popup_height = match &self.active_popup {
            ActivePopup::Command(popup) => popup.calculate_required_height(),
            ActivePopup::File(popup) => popup.calculate_required_height(),
            ActivePopup::None => 1,
        };
        let [textarea_rect, popup_rect] =
            Layout::vertical([Constraint::Min(0), Constraint::Max(popup_height)]).areas(area);
        match &self.active_popup {
<<<<<<< HEAD
            ActivePopup::Slash(popup) => {
                let popup_height = popup.calculate_required_height();

                // Split the provided rect so that the popup is rendered at the
                // **bottom** and the textarea occupies the remaining space above.
                let popup_height = popup_height.min(area.height);
                let textarea_rect = Rect {
                    x: area.x,
                    y: area.y,
                    width: area.width,
                    height: area.height.saturating_sub(popup_height),
                };
                let popup_rect = Rect {
                    x: area.x,
                    y: area.y + textarea_rect.height,
                    width: area.width,
                    height: popup_height,
                };

                popup.render(popup_rect, buf);
                self.textarea.render(textarea_rect, buf);
=======
            ActivePopup::Command(popup) => {
                popup.render_ref(popup_rect, buf);
>>>>>>> e87974ae
            }
            ActivePopup::File(popup) => {
                popup.render_ref(popup_rect, buf);
            }
            ActivePopup::None => {
                let bottom_line_rect = popup_rect;
                let key_hint_style = Style::default().fg(Color::Cyan);
                let mut hint = if self.ctrl_c_quit_hint {
                    vec![
                        Span::from(" "),
                        "Ctrl+C again".set_style(key_hint_style),
                        Span::from(" to quit"),
                    ]
                } else {
                    let newline_hint_key = if self.use_shift_enter_hint {
                        "Shift+⏎"
                    } else {
                        "Ctrl+J"
                    };
                    vec![
                        Span::from(" "),
                        "⏎".set_style(key_hint_style),
                        Span::from(" send   "),
                        newline_hint_key.set_style(key_hint_style),
                        Span::from(" newline   "),
                        "Ctrl+C".set_style(key_hint_style),
                        Span::from(" quit"),
                    ]
                };

                // Append token/context usage info to the footer hints when available.
                if let Some(token_usage_info) = &self.token_usage_info {
                    let token_usage = &token_usage_info.total_token_usage;
                    hint.push(Span::from("   "));
                    hint.push(
                        Span::from(format!("{} tokens used", token_usage.total_tokens))
                            .style(Style::default().add_modifier(Modifier::DIM)),
                    );
                    let last_token_usage = &token_usage_info.last_token_usage;
                    if let Some(context_window) = token_usage_info.model_context_window {
                        let percent_remaining: u8 = if context_window > 0 {
                            let percent = 100.0
                                - (last_token_usage.total_tokens as f32 / context_window as f32
                                    * 100.0);
                            percent.clamp(0.0, 100.0) as u8
                        } else {
                            100
                        };
                        hint.push(Span::from("   "));
                        hint.push(
                            Span::from(format!("{percent_remaining}% context left"))
                                .style(Style::default().add_modifier(Modifier::DIM)),
                        );
                    }
                }

                Line::from(hint)
                    .style(Style::default().dim())
                    .render_ref(bottom_line_rect, buf);
            }
        }
        Block::default()
            .border_style(Style::default().dim())
            .borders(Borders::LEFT)
            .border_type(BorderType::QuadrantOutside)
            .border_style(Style::default().fg(if self.has_focus {
                Color::Cyan
            } else {
                Color::Gray
            }))
            .render_ref(
                Rect::new(textarea_rect.x, textarea_rect.y, 1, textarea_rect.height),
                buf,
            );
        let mut textarea_rect = textarea_rect;
        textarea_rect.width = textarea_rect.width.saturating_sub(1);
        textarea_rect.x += 1;

        let mut state = self.textarea_state.borrow_mut();
        StatefulWidgetRef::render_ref(&(&self.textarea), textarea_rect, buf, &mut state);
        if self.textarea.text().is_empty() {
            Line::from(BASE_PLACEHOLDER_TEXT)
                .style(Style::default().dim())
                .render_ref(textarea_rect.inner(Margin::new(1, 0)), buf);
        }
    }
}

// -----------------------------------------------------------------------------
// Shared helper functions for token boundary calculations.
// Centralizing these reduces subtle divergence between behaviors that rely on
// the exact same definition of a *token* (whitespace-delimited) and *@token*.
// -----------------------------------------------------------------------------

/// Convert a cursor column expressed in characters (as provided by tui-textarea)
/// to a byte offset into `line`.
fn cursor_byte_offset(line: &str, cursor_col_chars: usize) -> usize {
    line.chars()
        .take(cursor_col_chars)
        .map(|c| c.len_utf8())
        .sum()
}

/// Return (start_byte, end_byte) of the token (whitespace-delimited) containing
/// `cursor_byte_offset`. Returns None if there is no non-empty token.
fn token_bounds(line: &str, cursor_byte_offset: usize) -> Option<(usize, usize)> {
    if cursor_byte_offset > line.len() {
        return None;
    }
    let before = &line[..cursor_byte_offset];
    let after = &line[cursor_byte_offset..];
    let start = before
        .char_indices()
        .rfind(|(_, c)| c.is_whitespace())
        .map(|(i, c)| i + c.len_utf8())
        .unwrap_or(0);
    let end_rel = after
        .char_indices()
        .find(|(_, c)| c.is_whitespace())
        .map(|(i, _)| i)
        .unwrap_or(after.len());
    let end = cursor_byte_offset + end_rel;
    if start >= end {
        None
    } else {
        Some((start, end))
    }
}

/// Like `token_bounds` but ensures the token starts with '@'. If `allow_empty`
/// is false, requires at least one character after '@'. Returns byte bounds.
fn at_token_bounds(
    line: &str,
    cursor_byte_offset: usize,
    allow_empty: bool,
) -> Option<(usize, usize)> {
    let (start, end) = token_bounds(line, cursor_byte_offset)?;
    let token = &line[start..end];
    if token.starts_with('@') && (allow_empty || token.len() > 1) {
        Some((start, end))
    } else {
        None
    }
}

#[cfg(test)]
mod tests {
<<<<<<< HEAD
    use super::ActivePopup;
=======
    use crate::app_event::AppEvent;
>>>>>>> e87974ae
    use crate::bottom_pane::AppEventSender;
    use crate::bottom_pane::ChatComposer;
    use crate::bottom_pane::InputResult;
    use crate::bottom_pane::chat_composer::LARGE_PASTE_CHAR_THRESHOLD;
    use crate::bottom_pane::textarea::TextArea;

    #[test]
    fn test_current_at_token_basic_cases() {
        let test_cases = vec![
            // Valid @ tokens
            ("@hello", 3, Some("hello".to_string()), "Basic ASCII token"),
            (
                "@file.txt",
                4,
                Some("file.txt".to_string()),
                "ASCII with extension",
            ),
            (
                "hello @world test",
                8,
                Some("world".to_string()),
                "ASCII token in middle",
            ),
            (
                "@test123",
                5,
                Some("test123".to_string()),
                "ASCII with numbers",
            ),
            // Unicode examples
            ("@İstanbul", 3, Some("İstanbul".to_string()), "Turkish text"),
            (
                "@testЙЦУ.rs",
                8,
                Some("testЙЦУ.rs".to_string()),
                "Mixed ASCII and Cyrillic",
            ),
            ("@诶", 2, Some("诶".to_string()), "Chinese character"),
            ("@👍", 2, Some("👍".to_string()), "Emoji token"),
            // Invalid cases (should return None)
            ("hello", 2, None, "No @ symbol"),
            (
                "@",
                1,
                Some("".to_string()),
                "Only @ symbol triggers empty query",
            ),
            ("@ hello", 2, None, "@ followed by space"),
            ("test @ world", 6, None, "@ with spaces around"),
        ];

        for (input, cursor_pos, expected, description) in test_cases {
            let mut textarea = TextArea::new();
            textarea.insert_str(input);
            textarea.set_cursor(cursor_pos);

            let result = ChatComposer::current_at_token(&textarea);
            assert_eq!(
                result, expected,
                "Failed for case: {description} - input: '{input}', cursor: {cursor_pos}"
            );
        }
    }

    #[test]
    fn test_current_at_token_cursor_positions() {
        let test_cases = vec![
            // Different cursor positions within a token
            ("@test", 0, Some("test".to_string()), "Cursor at @"),
            ("@test", 1, Some("test".to_string()), "Cursor after @"),
            ("@test", 5, Some("test".to_string()), "Cursor at end"),
            // Multiple tokens - cursor determines which token
            ("@file1 @file2", 0, Some("file1".to_string()), "First token"),
            (
                "@file1 @file2",
                8,
                Some("file2".to_string()),
                "Second token",
            ),
            // Edge cases
            ("@", 0, Some("".to_string()), "Only @ symbol"),
            ("@a", 2, Some("a".to_string()), "Single character after @"),
            ("", 0, None, "Empty input"),
        ];

        for (input, cursor_pos, expected, description) in test_cases {
            let mut textarea = TextArea::new();
            textarea.insert_str(input);
            textarea.set_cursor(cursor_pos);

            let result = ChatComposer::current_at_token(&textarea);
            assert_eq!(
                result, expected,
                "Failed for cursor position case: {description} - input: '{input}', cursor: {cursor_pos}",
            );
        }
    }

    #[test]
    fn test_current_at_token_whitespace_boundaries() {
        let test_cases = vec![
            // Space boundaries
            (
                "aaa@aaa",
                4,
                None,
                "Connected @ token - no completion by design",
            ),
            (
                "aaa @aaa",
                5,
                Some("aaa".to_string()),
                "@ token after space",
            ),
            (
                "test @file.txt",
                7,
                Some("file.txt".to_string()),
                "@ token after space",
            ),
            // Full-width space boundaries
            (
                "test　@İstanbul",
                8,
                Some("İstanbul".to_string()),
                "@ token after full-width space",
            ),
            (
                "@ЙЦУ　@诶",
                10,
                Some("诶".to_string()),
                "Full-width space between Unicode tokens",
            ),
            // Tab and newline boundaries
            (
                "test\t@file",
                6,
                Some("file".to_string()),
                "@ token after tab",
            ),
        ];

        for (input, cursor_pos, expected, description) in test_cases {
            let mut textarea = TextArea::new();
            textarea.insert_str(input);
            textarea.set_cursor(cursor_pos);

            let result = ChatComposer::current_at_token(&textarea);
            assert_eq!(
                result, expected,
                "Failed for whitespace boundary case: {description} - input: '{input}', cursor: {cursor_pos}",
            );
        }
    }

    #[test]
    fn handle_paste_small_inserts_text() {
        use crossterm::event::KeyCode;
        use crossterm::event::KeyEvent;
        use crossterm::event::KeyModifiers;

        let (tx, _rx) = std::sync::mpsc::channel();
        let sender = AppEventSender::new(tx);
        let mut composer = ChatComposer::new(true, sender, false);

        let needs_redraw = composer.handle_paste("hello".to_string());
        assert!(needs_redraw);
        assert_eq!(composer.textarea.text(), "hello");
        assert!(composer.pending_pastes.is_empty());

        let (result, _) =
            composer.handle_key_event(KeyEvent::new(KeyCode::Enter, KeyModifiers::NONE));
        match result {
            InputResult::Submitted(text) => assert_eq!(text, "hello"),
            _ => panic!("expected Submitted"),
        }
    }

    #[test]
    fn handle_paste_large_uses_placeholder_and_replaces_on_submit() {
        use crossterm::event::KeyCode;
        use crossterm::event::KeyEvent;
        use crossterm::event::KeyModifiers;

        let (tx, _rx) = std::sync::mpsc::channel();
        let sender = AppEventSender::new(tx);
        let mut composer = ChatComposer::new(true, sender, false);

        let large = "x".repeat(LARGE_PASTE_CHAR_THRESHOLD + 10);
        let needs_redraw = composer.handle_paste(large.clone());
        assert!(needs_redraw);
        let placeholder = format!("[Pasted Content {} chars]", large.chars().count());
        assert_eq!(composer.textarea.text(), placeholder);
        assert_eq!(composer.pending_pastes.len(), 1);
        assert_eq!(composer.pending_pastes[0].0, placeholder);
        assert_eq!(composer.pending_pastes[0].1, large);

        let (result, _) =
            composer.handle_key_event(KeyEvent::new(KeyCode::Enter, KeyModifiers::NONE));
        match result {
            InputResult::Submitted(text) => assert_eq!(text, large),
            _ => panic!("expected Submitted"),
        }
        assert!(composer.pending_pastes.is_empty());
    }

    #[test]
    fn edit_clears_pending_paste() {
        use crossterm::event::KeyCode;
        use crossterm::event::KeyEvent;
        use crossterm::event::KeyModifiers;

        let large = "y".repeat(LARGE_PASTE_CHAR_THRESHOLD + 1);
        let (tx, _rx) = std::sync::mpsc::channel();
        let sender = AppEventSender::new(tx);
        let mut composer = ChatComposer::new(true, sender, false);

        composer.handle_paste(large);
        assert_eq!(composer.pending_pastes.len(), 1);

        // Any edit that removes the placeholder should clear pending_paste
        composer.handle_key_event(KeyEvent::new(KeyCode::Backspace, KeyModifiers::NONE));
        assert!(composer.pending_pastes.is_empty());
    }

    #[test]
    fn ui_snapshots() {
        use crossterm::event::KeyCode;
        use crossterm::event::KeyEvent;
        use crossterm::event::KeyModifiers;
        use insta::assert_snapshot;
        use ratatui::Terminal;
        use ratatui::backend::TestBackend;

        let (tx, _rx) = std::sync::mpsc::channel();
        let sender = AppEventSender::new(tx);
        let mut terminal = match Terminal::new(TestBackend::new(100, 10)) {
            Ok(t) => t,
            Err(e) => panic!("Failed to create terminal: {e}"),
        };

        let test_cases = vec![
            ("empty", None),
            ("small", Some("short".to_string())),
            ("large", Some("z".repeat(LARGE_PASTE_CHAR_THRESHOLD + 5))),
            ("multiple_pastes", None),
            ("backspace_after_pastes", None),
        ];

        for (name, input) in test_cases {
            // Create a fresh composer for each test case
            let mut composer = ChatComposer::new(true, sender.clone(), false);

            if let Some(text) = input {
                composer.handle_paste(text);
            } else if name == "multiple_pastes" {
                // First large paste
                composer.handle_paste("x".repeat(LARGE_PASTE_CHAR_THRESHOLD + 3));
                // Second large paste
                composer.handle_paste("y".repeat(LARGE_PASTE_CHAR_THRESHOLD + 7));
                // Small paste
                composer.handle_paste(" another short paste".to_string());
            } else if name == "backspace_after_pastes" {
                // Three large pastes
                composer.handle_paste("a".repeat(LARGE_PASTE_CHAR_THRESHOLD + 2));
                composer.handle_paste("b".repeat(LARGE_PASTE_CHAR_THRESHOLD + 4));
                composer.handle_paste("c".repeat(LARGE_PASTE_CHAR_THRESHOLD + 6));
                // Move cursor to end and press backspace
                composer.textarea.set_cursor(composer.textarea.text().len());
                composer.handle_key_event(KeyEvent::new(KeyCode::Backspace, KeyModifiers::NONE));
            }

            terminal
                .draw(|f| f.render_widget_ref(&composer, f.area()))
                .unwrap_or_else(|e| panic!("Failed to draw {name} composer: {e}"));

            assert_snapshot!(name, terminal.backend());
        }
    }

    #[test]
    fn slash_init_dispatches_command_and_does_not_submit_literal_text() {
        use crossterm::event::KeyCode;
        use crossterm::event::KeyEvent;
        use crossterm::event::KeyModifiers;
        use std::sync::mpsc::TryRecvError;

        let (tx, rx) = std::sync::mpsc::channel();
        let sender = AppEventSender::new(tx);
        let mut composer = ChatComposer::new(true, sender, false);

        // Type the slash command.
        for ch in [
            '/', 'i', 'n', 'i', 't', // "/init"
        ] {
            let _ = composer.handle_key_event(KeyEvent::new(KeyCode::Char(ch), KeyModifiers::NONE));
        }

        // Press Enter to dispatch the selected command.
        let (result, _needs_redraw) =
            composer.handle_key_event(KeyEvent::new(KeyCode::Enter, KeyModifiers::NONE));

        // When a slash command is dispatched, the composer should not submit
        // literal text and should clear its textarea.
        match result {
            InputResult::None => {}
            InputResult::Submitted(text) => {
                panic!("expected command dispatch, but composer submitted literal text: {text}")
            }
        }
        assert!(composer.textarea.is_empty(), "composer should be cleared");

        // Verify a DispatchCommand event for the "init" command was sent.
        match rx.try_recv() {
            Ok(AppEvent::DispatchCommand(cmd)) => {
                assert_eq!(cmd.command(), "init");
            }
            Ok(_other) => panic!("unexpected app event"),
            Err(TryRecvError::Empty) => panic!("expected a DispatchCommand event for '/init'"),
            Err(TryRecvError::Disconnected) => panic!("app event channel disconnected"),
        }
    }

    #[test]
    fn test_multiple_pastes_submission() {
        use crossterm::event::KeyCode;
        use crossterm::event::KeyEvent;
        use crossterm::event::KeyModifiers;

        let (tx, _rx) = std::sync::mpsc::channel();
        let sender = AppEventSender::new(tx);
        let mut composer = ChatComposer::new(true, sender, false);

        // Define test cases: (paste content, is_large)
        let test_cases = [
            ("x".repeat(LARGE_PASTE_CHAR_THRESHOLD + 3), true),
            (" and ".to_string(), false),
            ("y".repeat(LARGE_PASTE_CHAR_THRESHOLD + 7), true),
        ];

        // Expected states after each paste
        let mut expected_text = String::new();
        let mut expected_pending_count = 0;

        // Apply all pastes and build expected state
        let states: Vec<_> = test_cases
            .iter()
            .map(|(content, is_large)| {
                composer.handle_paste(content.clone());
                if *is_large {
                    let placeholder = format!("[Pasted Content {} chars]", content.chars().count());
                    expected_text.push_str(&placeholder);
                    expected_pending_count += 1;
                } else {
                    expected_text.push_str(content);
                }
                (expected_text.clone(), expected_pending_count)
            })
            .collect();

        // Verify all intermediate states were correct
        assert_eq!(
            states,
            vec![
                (
                    format!("[Pasted Content {} chars]", test_cases[0].0.chars().count()),
                    1
                ),
                (
                    format!(
                        "[Pasted Content {} chars] and ",
                        test_cases[0].0.chars().count()
                    ),
                    1
                ),
                (
                    format!(
                        "[Pasted Content {} chars] and [Pasted Content {} chars]",
                        test_cases[0].0.chars().count(),
                        test_cases[2].0.chars().count()
                    ),
                    2
                ),
            ]
        );

        // Submit and verify final expansion
        let (result, _) =
            composer.handle_key_event(KeyEvent::new(KeyCode::Enter, KeyModifiers::NONE));
        if let InputResult::Submitted(text) = result {
            assert_eq!(text, format!("{} and {}", test_cases[0].0, test_cases[2].0));
        } else {
            panic!("expected Submitted");
        }
    }

    #[test]
    fn test_placeholder_deletion() {
        use crossterm::event::KeyCode;
        use crossterm::event::KeyEvent;
        use crossterm::event::KeyModifiers;

        let (tx, _rx) = std::sync::mpsc::channel();
        let sender = AppEventSender::new(tx);
        let mut composer = ChatComposer::new(true, sender, false);

        // Define test cases: (content, is_large)
        let test_cases = [
            ("a".repeat(LARGE_PASTE_CHAR_THRESHOLD + 5), true),
            (" and ".to_string(), false),
            ("b".repeat(LARGE_PASTE_CHAR_THRESHOLD + 6), true),
        ];

        // Apply all pastes
        let mut current_pos = 0;
        let states: Vec<_> = test_cases
            .iter()
            .map(|(content, is_large)| {
                composer.handle_paste(content.clone());
                if *is_large {
                    let placeholder = format!("[Pasted Content {} chars]", content.chars().count());
                    current_pos += placeholder.len();
                } else {
                    current_pos += content.len();
                }
                (
                    composer.textarea.text().to_string(),
                    composer.pending_pastes.len(),
                    current_pos,
                )
            })
            .collect();

        // Delete placeholders one by one and collect states
        let mut deletion_states = vec![];

        // First deletion
        composer.textarea.set_cursor(states[0].2);
        composer.handle_key_event(KeyEvent::new(KeyCode::Backspace, KeyModifiers::NONE));
        deletion_states.push((
            composer.textarea.text().to_string(),
            composer.pending_pastes.len(),
        ));

        // Second deletion
        composer.textarea.set_cursor(composer.textarea.text().len());
        composer.handle_key_event(KeyEvent::new(KeyCode::Backspace, KeyModifiers::NONE));
        deletion_states.push((
            composer.textarea.text().to_string(),
            composer.pending_pastes.len(),
        ));

        // Verify all states
        assert_eq!(
            deletion_states,
            vec![
                (" and [Pasted Content 1006 chars]".to_string(), 1),
                (" and ".to_string(), 0),
            ]
        );
    }

    #[test]
    fn test_partial_placeholder_deletion() {
        use crossterm::event::KeyCode;
        use crossterm::event::KeyEvent;
        use crossterm::event::KeyModifiers;

        let (tx, _rx) = std::sync::mpsc::channel();
        let sender = AppEventSender::new(tx);
        let mut composer = ChatComposer::new(true, sender, false);

        // Define test cases: (cursor_position_from_end, expected_pending_count)
        let test_cases = [
            5, // Delete from middle - should clear tracking
            0, // Delete from end - should clear tracking
        ];

        let paste = "x".repeat(LARGE_PASTE_CHAR_THRESHOLD + 4);
        let placeholder = format!("[Pasted Content {} chars]", paste.chars().count());

        let states: Vec<_> = test_cases
            .into_iter()
            .map(|pos_from_end| {
                composer.handle_paste(paste.clone());
                composer
                    .textarea
                    .set_cursor((placeholder.len() - pos_from_end) as usize);
                composer.handle_key_event(KeyEvent::new(KeyCode::Backspace, KeyModifiers::NONE));
                let result = (
                    composer.textarea.text().contains(&placeholder),
                    composer.pending_pastes.len(),
                );
                composer.textarea.set_text("");
                result
            })
            .collect();

        assert_eq!(
            states,
            vec![
                (false, 0), // After deleting from middle
                (false, 0), // After deleting from end
            ]
        );
    }

    // --- Image attachment tests ---
    #[test]
    fn attach_image_and_submit_includes_image_paths() {
        use crossterm::event::KeyCode;
        use crossterm::event::KeyEvent;
        use crossterm::event::KeyModifiers;
        let (tx, _rx) = std::sync::mpsc::channel();
        let sender = AppEventSender::new(tx);
        let mut composer = ChatComposer::new(true, sender, false);
        let path = std::path::PathBuf::from("/tmp/image1.png");
        assert!(composer.attach_image(path.clone(), 32, 16, "PNG"));
        composer.handle_paste(" hi".into());
        let (result, _) =
            composer.handle_key_event(KeyEvent::new(KeyCode::Enter, KeyModifiers::NONE));
        match result {
            InputResult::Submitted(text) => assert_eq!(text, "hi"),
            _ => panic!("expected Submitted"),
        }
        let imgs = composer.take_recent_submission_images();
        assert_eq!(imgs.len(), 1);
        assert_eq!(imgs[0], path);
    }

    #[test]
    fn attach_image_without_text_not_submitted() {
        use crossterm::event::KeyCode;
        use crossterm::event::KeyEvent;
        use crossterm::event::KeyModifiers;
        let (tx, _rx) = std::sync::mpsc::channel();
        let sender = AppEventSender::new(tx);
        let mut composer = ChatComposer::new(true, sender, false);
        let path = std::path::PathBuf::from("/tmp/image2.png");
        assert!(composer.attach_image(path.clone(), 10, 5, "PNG"));
        let (result, _) =
            composer.handle_key_event(KeyEvent::new(KeyCode::Enter, KeyModifiers::NONE));
        assert!(matches!(result, InputResult::None));
        assert!(composer.take_recent_submission_images().is_empty());
        assert_eq!(composer.attached_images.len(), 1); // still pending
    }

    #[test]
    fn image_placeholder_removed_on_backspace_anywhere() {
        use crossterm::event::KeyCode;
        use crossterm::event::KeyEvent;
        use crossterm::event::KeyModifiers;
        let (tx, _rx) = std::sync::mpsc::channel();
        let sender = AppEventSender::new(tx);
        let mut composer = ChatComposer::new(true, sender, false);
        let path = std::path::PathBuf::from("/tmp/image3.png");
        assert!(composer.attach_image(path.clone(), 20, 10, "PNG"));
        let placeholder = composer.attached_images[0].0.clone();

        // Case 1: backspace at end
        composer.textarea.move_cursor(tui_textarea::CursorMove::End);
        composer.handle_key_event(KeyEvent::new(KeyCode::Backspace, KeyModifiers::NONE));
        assert!(!composer.textarea.lines().join("\n").contains(&placeholder));
        assert!(composer.attached_images.is_empty());

        // Re-add and test backspace in middle
        assert!(composer.attach_image(path.clone(), 20, 10, "PNG"));
        let placeholder2 = composer.attached_images[0].0.clone();
        // Move cursor to roughly middle of placeholder
        let mid = (placeholder2.len() / 2) as u16;
        composer
            .textarea
            .move_cursor(tui_textarea::CursorMove::Jump(0, mid));
        composer.handle_key_event(KeyEvent::new(KeyCode::Backspace, KeyModifiers::NONE));
        assert!(!composer.textarea.lines().join("\n").contains(&placeholder2));
        assert!(composer.attached_images.is_empty());
    }

    #[test]
    fn at_symbol_opens_file_popup_and_enter_closes_it() {
        use crossterm::event::KeyCode;
        use crossterm::event::KeyEvent;
        use crossterm::event::KeyModifiers;

        let (tx, _rx) = std::sync::mpsc::channel();
        let sender = AppEventSender::new(tx);
        let mut composer = ChatComposer::new(true, sender, false);

        // Type '@' to open file search popup
        composer.handle_key_event(KeyEvent::new(KeyCode::Char('@'), KeyModifiers::NONE));
        // Popup should be the File popup, and we should be in file_search_mode
        assert!(matches!(composer.active_popup, ActivePopup::File(_)));
        assert!(composer.file_search_mode);

        // Press Enter to select current item and close popup/session
        composer.handle_key_event(KeyEvent::new(KeyCode::Enter, KeyModifiers::NONE));
        assert!(matches!(composer.active_popup, ActivePopup::None));
        assert!(!composer.file_search_mode);
    }
}<|MERGE_RESOLUTION|>--- conflicted
+++ resolved
@@ -29,11 +29,8 @@
 use crate::bottom_pane::textarea::TextArea;
 use crate::bottom_pane::textarea::TextAreaState;
 use codex_file_search::FileMatch;
-<<<<<<< HEAD
+use std::cell::RefCell;
 use std::path::Path;
-=======
-use std::cell::RefCell;
->>>>>>> e87974ae
 
 const BASE_PLACEHOLDER_TEXT: &str = "Ask Codex to do anything";
 /// If the pasted content exceeds this number of characters, replace it with a
@@ -63,15 +60,12 @@
     dismissed_file_popup_token: Option<String>,
     current_file_query: Option<String>,
     pending_pastes: Vec<(String, String)>,
-<<<<<<< HEAD
+    token_usage_info: Option<TokenUsageInfo>,
+    has_focus: bool,
     attached_images: Vec<(String, std::path::PathBuf)>,
     recent_submission_images: Vec<std::path::PathBuf>,
     /// When true we are in an explicit file search session initiated via @file.
     file_search_mode: bool,
-=======
-    token_usage_info: Option<TokenUsageInfo>,
-    has_focus: bool,
->>>>>>> e87974ae
 }
 
 /// Popup state – at most one can be visible at any time.
@@ -100,18 +94,12 @@
             dismissed_file_popup_token: None,
             current_file_query: None,
             pending_pastes: Vec::new(),
-<<<<<<< HEAD
+            token_usage_info: None,
+            has_focus: has_input_focus,
             attached_images: Vec::new(),
             recent_submission_images: Vec::new(),
             file_search_mode: false,
-        };
-        this.update_border(has_input_focus);
-        this
-=======
-            token_usage_info: None,
-            has_focus: has_input_focus,
-        }
->>>>>>> e87974ae
+        }
     }
 
     pub fn desired_height(&self, width: u16) -> u16 {
@@ -437,25 +425,6 @@
     /// - The cursor may be anywhere *inside* the token (including on the
     ///   leading `@`). It does **not** need to be at the end of the line.
     /// - A token is delimited by ASCII whitespace (space, tab, newline).
-<<<<<<< HEAD
-    /// - If the token under the cursor starts with `@` and contains at least
-    ///   one additional character, that token (without `@`) is returned.
-    fn current_at_token(textarea: &tui_textarea::TextArea) -> Option<String> {
-        let (row, col) = textarea.cursor();
-        let line = textarea.lines().get(row)?.as_str();
-        let cursor_byte_offset = cursor_byte_offset(line, col);
-        let (start, end) = at_token_bounds(line, cursor_byte_offset, false)?;
-        Some(line[start + 1..end].to_string())
-    }
-
-    /// Similar to `current_at_token` but returns Some("") if cursor is on a bare '@' token (no body yet).
-    fn current_at_token_allow_empty(textarea: &tui_textarea::TextArea) -> Option<String> {
-        let (row, col) = textarea.cursor();
-        let line = textarea.lines().get(row)?.as_str();
-        let cursor_byte_offset = cursor_byte_offset(line, col);
-        let (start, end) = at_token_bounds(line, cursor_byte_offset, true)?;
-        Some(line[start + 1..end].to_string()) // body may be empty
-=======
     /// - If the token under the cursor starts with `@`, that token is
     ///   returned without the leading `@`. This includes the case where the
     ///   token is just "@" (empty query), which is used to trigger a UI hint
@@ -548,32 +517,11 @@
             return right_at.or(left_at);
         }
         left_at.or(right_at)
->>>>>>> e87974ae
     }
 
     /// Replace the active `@token` (the one under the cursor) with `path`.
     /// Mirrors legacy logic using new shared helpers.
     fn insert_selected_path(&mut self, path: &str) {
-<<<<<<< HEAD
-        let (row, col) = self.textarea.cursor();
-        let mut lines: Vec<String> = self.textarea.lines().to_vec();
-        if let Some(line) = lines.get_mut(row) {
-            let cursor_byte_offset = cursor_byte_offset(line, col);
-            if let Some((start, end)) = token_bounds(line, cursor_byte_offset) {
-                let mut new_line =
-                    String::with_capacity(line.len() - (end - start) + path.len() + 1);
-                new_line.push_str(&line[..start]);
-                new_line.push_str(path);
-                new_line.push(' ');
-                new_line.push_str(&line[end..]);
-                *line = new_line;
-                let new_text = lines.join("\n");
-                self.textarea.select_all();
-                self.textarea.cut();
-                let _ = self.textarea.insert_str(new_text);
-            }
-        }
-=======
         let cursor_offset = self.textarea.cursor();
         let text = self.textarea.text();
 
@@ -605,7 +553,6 @@
         self.textarea.set_text(&new_text);
         let new_cursor = start_idx.saturating_add(path.len()).saturating_add(1);
         self.textarea.set_cursor(new_cursor);
->>>>>>> e87974ae
     }
 
     /// Handle key event when no popup is visible.
@@ -811,22 +758,8 @@
     /// Synchronize `self.command_popup` with the current text in the
     /// textarea. This must be called after every modification that can change
     /// the text so the popup is shown/updated/hidden as appropriate.
-<<<<<<< HEAD
-    fn sync_slash_command_popup(&mut self) {
-        // Inspect only the first line to decide whether to show the popup. In
-        // the common case (no leading slash) we avoid copying the entire
-        // textarea contents.
-        let first_line = self
-            .textarea
-            .lines()
-            .first()
-            .map(|s| s.as_str())
-            .unwrap_or("");
-
-=======
     fn sync_command_popup(&mut self) {
         let first_line = self.textarea.text().lines().next().unwrap_or("");
->>>>>>> e87974ae
         let input_starts_with_slash = first_line.starts_with('/');
         match &mut self.active_popup {
             ActivePopup::Slash(popup) => {
@@ -868,11 +801,6 @@
         if self.dismissed_file_popup_token.as_ref() == Some(&query) {
             return;
         }
-<<<<<<< HEAD
-        // Only trigger a search when query non-empty. (Empty shows an idle popup.)
-=======
-
->>>>>>> e87974ae
         if !query.is_empty() {
             self.app_event_tx
                 .send(AppEvent::StartFileSearch(query.clone()));
@@ -880,25 +808,17 @@
 
         match &mut self.active_popup {
             ActivePopup::File(popup) => {
-<<<<<<< HEAD
-                if !query.is_empty() {
-=======
                 if query.is_empty() {
                     popup.set_empty_prompt();
                 } else {
->>>>>>> e87974ae
                     popup.set_query(&query);
                 }
             }
             _ => {
                 let mut popup = FileSearchPopup::new();
-<<<<<<< HEAD
-                if !query.is_empty() {
-=======
                 if query.is_empty() {
                     popup.set_empty_prompt();
                 } else {
->>>>>>> e87974ae
                     popup.set_query(&query);
                 }
                 self.active_popup = ActivePopup::File(popup);
@@ -917,39 +837,15 @@
 impl WidgetRef for &ChatComposer {
     fn render_ref(&self, area: Rect, buf: &mut Buffer) {
         let popup_height = match &self.active_popup {
-            ActivePopup::Command(popup) => popup.calculate_required_height(),
+            ActivePopup::Slash(popup) => popup.calculate_required_height(),
             ActivePopup::File(popup) => popup.calculate_required_height(),
             ActivePopup::None => 1,
         };
         let [textarea_rect, popup_rect] =
             Layout::vertical([Constraint::Min(0), Constraint::Max(popup_height)]).areas(area);
         match &self.active_popup {
-<<<<<<< HEAD
-            ActivePopup::Slash(popup) => {
-                let popup_height = popup.calculate_required_height();
-
-                // Split the provided rect so that the popup is rendered at the
-                // **bottom** and the textarea occupies the remaining space above.
-                let popup_height = popup_height.min(area.height);
-                let textarea_rect = Rect {
-                    x: area.x,
-                    y: area.y,
-                    width: area.width,
-                    height: area.height.saturating_sub(popup_height),
-                };
-                let popup_rect = Rect {
-                    x: area.x,
-                    y: area.y + textarea_rect.height,
-                    width: area.width,
-                    height: popup_height,
-                };
-
-                popup.render(popup_rect, buf);
-                self.textarea.render(textarea_rect, buf);
-=======
             ActivePopup::Command(popup) => {
                 popup.render_ref(popup_rect, buf);
->>>>>>> e87974ae
             }
             ActivePopup::File(popup) => {
                 popup.render_ref(popup_rect, buf);
@@ -1097,11 +993,8 @@
 
 #[cfg(test)]
 mod tests {
-<<<<<<< HEAD
     use super::ActivePopup;
-=======
     use crate::app_event::AppEvent;
->>>>>>> e87974ae
     use crate::bottom_pane::AppEventSender;
     use crate::bottom_pane::ChatComposer;
     use crate::bottom_pane::InputResult;
